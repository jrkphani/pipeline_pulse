"""
Configuration settings for Pipeline Pulse
(Authentication removed - direct access mode)
"""

from pydantic_settings import BaseSettings
from typing import List, Optional
import os
from dotenv import load_dotenv

# Load .env file explicitly
load_dotenv()


class Settings(BaseSettings):
    """Application settings"""

    # App settings
    APP_NAME: str = "Pipeline Pulse"
    DEBUG: bool = False
    ENVIRONMENT: str = os.getenv("ENVIRONMENT", "development")

    # CORS settings - Read from environment variable
    CORS_ORIGINS: str = os.getenv("CORS_ORIGINS", "http://localhost:5173,http://localhost:3000")

    @property
    def ALLOWED_HOSTS(self) -> List[str]:
        """Parse CORS_ORIGINS into list"""
        return [origin.strip() for origin in self.CORS_ORIGINS.split(",")]
    
    # Database settings (local development default)
    DATABASE_URL: str = "sqlite:///./pipeline_pulse.db"
<<<<<<< HEAD

    # Zoho CRM settings (for data access only - no authentication)
    # Note: All ZOHO_* settings are loaded dynamically via properties for consistent timing

=======
    
    # Zoho CRM settings
    ZOHO_CLIENT_ID: str = ""
    ZOHO_CLIENT_SECRET: str = ""
    ZOHO_REFRESH_TOKEN: str = ""
    ZOHO_API_VERSION: str = "v8"  # Default to v8, can be changed to v6 if needed
    ZOHO_BASE_URL: str = "https://www.zohoapis.com/crm/v8"  # Updated for v8
    ZOHO_ACCOUNTS_URL: str = "https://accounts.zoho.com"  # Updated for global (US) data center
    
    # Live CRM integration settings
    APP_BASE_URL: str = "http://localhost:8000"
    WEBHOOK_TOKEN: str = "your-webhook-secret-token"
    
>>>>>>> fee37903
    # File upload settings
    MAX_FILE_SIZE: int = 50 * 1024 * 1024  # 50MB
    UPLOAD_DIR: str = "uploads"

    # Currency settings
    BASE_CURRENCY: str = "SGD"
    CURRENCY_CACHE_DAYS: int = 7  # Cache exchange rates for 7 days

    # Bulk Export settings
    ZOHO_BULK_EXPORT_CALLBACK_URL: str = os.getenv("ZOHO_BULK_EXPORT_CALLBACK_URL", "")

    # Production URLs - Environment driven
    BASE_URL: str = os.getenv("BASE_URL", "http://localhost:8000")
    FRONTEND_URL: str = os.getenv("FRONTEND_URL", "http://localhost:5173")

    # AWS Region
    AWS_REGION: str = os.getenv("AWS_REGION", "ap-southeast-1")

    # Dynamic properties using Secrets Manager
    @property
    def DATABASE_URL_PRODUCTION(self) -> str:
        """Get database URL with IAM authentication for production"""
        if self.ENVIRONMENT == "production":
            from app.core.iam_database import iam_db_auth
            return iam_db_auth.get_database_url_with_iam()
        return self.DATABASE_URL

    @property
    def ZOHO_CLIENT_ID(self) -> str:
        """Get Zoho client ID from environment or Secrets Manager"""
        # For dev branch, prioritize environment variables for development flexibility
        env_client_id = os.getenv("ZOHO_CLIENT_ID", "")
        if env_client_id:
            return env_client_id

        # Fall back to Secrets Manager only in production
        if self.ENVIRONMENT == "production":
            try:
                from app.core.secrets import secrets_manager
                return secrets_manager.get_zoho_client_id()
            except Exception:
                return ""
        return ""

    @property
    def ZOHO_CLIENT_SECRET(self) -> str:
        """Get Zoho client secret from environment or Secrets Manager"""
        # For dev branch, prioritize environment variables for development flexibility
        env_secret = os.getenv("ZOHO_CLIENT_SECRET", "")
        if env_secret:
            return env_secret

        # Fall back to Secrets Manager only in production
        if self.ENVIRONMENT == "production":
            try:
                from app.core.secrets import secrets_manager
                return secrets_manager.get_zoho_client_secret()
            except Exception:
                return ""
        return ""

    @property
    def ZOHO_REFRESH_TOKEN(self) -> str:
        """Get Zoho refresh token from environment or Secrets Manager"""
        # For dev branch, prioritize environment variables for development flexibility
        env_token = os.getenv("ZOHO_REFRESH_TOKEN", "")
        if env_token:
            return env_token

        # Fall back to Secrets Manager only in production
        if self.ENVIRONMENT == "production":
            try:
                from app.core.secrets import secrets_manager
                return secrets_manager.get_zoho_refresh_token()
            except Exception:
                return ""
        return ""

    @property
    def ZOHO_BASE_URL(self) -> str:
        """Get Zoho base URL from environment or default"""
        return os.getenv("ZOHO_BASE_URL", "https://www.zohoapis.in/crm/v8")

    @property
    def ZOHO_ACCOUNTS_URL(self) -> str:
        """Get Zoho accounts URL from environment or default"""
        return os.getenv("ZOHO_ACCOUNTS_URL", "https://accounts.zoho.in")

    @property
    def CURRENCY_API_KEY(self) -> str:
        """Get Currency API key from environment or Secrets Manager"""
        # For dev branch, prioritize environment variables for development flexibility
        env_key = os.getenv("CURRENCY_API_KEY", "")
        if env_key:
            return env_key

        # Fall back to Secrets Manager only in production
        if self.ENVIRONMENT == "production":
            try:
                from app.core.secrets import secrets_manager
                return secrets_manager.get_currency_api_key()
            except Exception:
                return ""
        return ""

    class Config:
        env_file = ".env"
        case_sensitive = True
        extra = "ignore"  # Ignore extra environment variables


# Create settings instance
settings = Settings()

# Ensure upload directory exists
os.makedirs(settings.UPLOAD_DIR, exist_ok=True)<|MERGE_RESOLUTION|>--- conflicted
+++ resolved
@@ -1,41 +1,24 @@
 """
 Configuration settings for Pipeline Pulse
-(Authentication removed - direct access mode)
 """
 
 from pydantic_settings import BaseSettings
 from typing import List, Optional
 import os
-from dotenv import load_dotenv
-
-# Load .env file explicitly
-load_dotenv()
 
 
 class Settings(BaseSettings):
     """Application settings"""
-
+    
     # App settings
     APP_NAME: str = "Pipeline Pulse"
     DEBUG: bool = False
-    ENVIRONMENT: str = os.getenv("ENVIRONMENT", "development")
-
-    # CORS settings - Read from environment variable
-    CORS_ORIGINS: str = os.getenv("CORS_ORIGINS", "http://localhost:5173,http://localhost:3000")
-
-    @property
-    def ALLOWED_HOSTS(self) -> List[str]:
-        """Parse CORS_ORIGINS into list"""
-        return [origin.strip() for origin in self.CORS_ORIGINS.split(",")]
     
-    # Database settings (local development default)
+    # CORS settings
+    ALLOWED_HOSTS: List[str] = ["http://localhost:5173", "http://localhost:3000"]
+    
+    # Database settings
     DATABASE_URL: str = "sqlite:///./pipeline_pulse.db"
-<<<<<<< HEAD
-
-    # Zoho CRM settings (for data access only - no authentication)
-    # Note: All ZOHO_* settings are loaded dynamically via properties for consistent timing
-
-=======
     
     # Zoho CRM settings
     ZOHO_CLIENT_ID: str = ""
@@ -49,116 +32,23 @@
     APP_BASE_URL: str = "http://localhost:8000"
     WEBHOOK_TOKEN: str = "your-webhook-secret-token"
     
->>>>>>> fee37903
     # File upload settings
     MAX_FILE_SIZE: int = 50 * 1024 * 1024  # 50MB
     UPLOAD_DIR: str = "uploads"
-
+    
     # Currency settings
     BASE_CURRENCY: str = "SGD"
+    CURRENCY_API_KEY: Optional[str] = None  # CurrencyFreaks API key
     CURRENCY_CACHE_DAYS: int = 7  # Cache exchange rates for 7 days
-
-    # Bulk Export settings
-    ZOHO_BULK_EXPORT_CALLBACK_URL: str = os.getenv("ZOHO_BULK_EXPORT_CALLBACK_URL", "")
-
-    # Production URLs - Environment driven
-    BASE_URL: str = os.getenv("BASE_URL", "http://localhost:8000")
-    FRONTEND_URL: str = os.getenv("FRONTEND_URL", "http://localhost:5173")
-
-    # AWS Region
-    AWS_REGION: str = os.getenv("AWS_REGION", "ap-southeast-1")
-
-    # Dynamic properties using Secrets Manager
-    @property
-    def DATABASE_URL_PRODUCTION(self) -> str:
-        """Get database URL with IAM authentication for production"""
-        if self.ENVIRONMENT == "production":
-            from app.core.iam_database import iam_db_auth
-            return iam_db_auth.get_database_url_with_iam()
-        return self.DATABASE_URL
-
-    @property
-    def ZOHO_CLIENT_ID(self) -> str:
-        """Get Zoho client ID from environment or Secrets Manager"""
-        # For dev branch, prioritize environment variables for development flexibility
-        env_client_id = os.getenv("ZOHO_CLIENT_ID", "")
-        if env_client_id:
-            return env_client_id
-
-        # Fall back to Secrets Manager only in production
-        if self.ENVIRONMENT == "production":
-            try:
-                from app.core.secrets import secrets_manager
-                return secrets_manager.get_zoho_client_id()
-            except Exception:
-                return ""
-        return ""
-
-    @property
-    def ZOHO_CLIENT_SECRET(self) -> str:
-        """Get Zoho client secret from environment or Secrets Manager"""
-        # For dev branch, prioritize environment variables for development flexibility
-        env_secret = os.getenv("ZOHO_CLIENT_SECRET", "")
-        if env_secret:
-            return env_secret
-
-        # Fall back to Secrets Manager only in production
-        if self.ENVIRONMENT == "production":
-            try:
-                from app.core.secrets import secrets_manager
-                return secrets_manager.get_zoho_client_secret()
-            except Exception:
-                return ""
-        return ""
-
-    @property
-    def ZOHO_REFRESH_TOKEN(self) -> str:
-        """Get Zoho refresh token from environment or Secrets Manager"""
-        # For dev branch, prioritize environment variables for development flexibility
-        env_token = os.getenv("ZOHO_REFRESH_TOKEN", "")
-        if env_token:
-            return env_token
-
-        # Fall back to Secrets Manager only in production
-        if self.ENVIRONMENT == "production":
-            try:
-                from app.core.secrets import secrets_manager
-                return secrets_manager.get_zoho_refresh_token()
-            except Exception:
-                return ""
-        return ""
-
-    @property
-    def ZOHO_BASE_URL(self) -> str:
-        """Get Zoho base URL from environment or default"""
-        return os.getenv("ZOHO_BASE_URL", "https://www.zohoapis.in/crm/v8")
-
-    @property
-    def ZOHO_ACCOUNTS_URL(self) -> str:
-        """Get Zoho accounts URL from environment or default"""
-        return os.getenv("ZOHO_ACCOUNTS_URL", "https://accounts.zoho.in")
-
-    @property
-    def CURRENCY_API_KEY(self) -> str:
-        """Get Currency API key from environment or Secrets Manager"""
-        # For dev branch, prioritize environment variables for development flexibility
-        env_key = os.getenv("CURRENCY_API_KEY", "")
-        if env_key:
-            return env_key
-
-        # Fall back to Secrets Manager only in production
-        if self.ENVIRONMENT == "production":
-            try:
-                from app.core.secrets import secrets_manager
-                return secrets_manager.get_currency_api_key()
-            except Exception:
-                return ""
-        return ""
-
+    
+    # Security
+    SECRET_KEY: str = "your-secret-key-change-in-production"
+    ALGORITHM: str = "HS256"
+    ACCESS_TOKEN_EXPIRE_MINUTES: int = 30
+    
     class Config:
         env_file = ".env"
         case_sensitive = True
-        extra = "ignore"  # Ignore extra environment variables
 
 
 # Create settings instance
