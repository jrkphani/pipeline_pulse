--- conflicted
+++ resolved
@@ -1,18 +1,9 @@
 """
-<<<<<<< HEAD
-Main API router that includes all route modules
-(Authentication removed - direct access mode)
-"""
-
-from fastapi import APIRouter
-from .endpoints import upload, analysis, export, bulk_update, crm, bulk_export, token_management, oauth
-=======
 Simplified API router for live CRM integration
 """
 
 from fastapi import APIRouter
 from .endpoints import analysis, zoho, export, auth
->>>>>>> fee37903
 from . import currency
 from .o2r import routes as o2r_routes
 
@@ -21,29 +12,12 @@
 
 # Core endpoints (no upload/bulk update)
 api_router.include_router(analysis.router, prefix="/analysis", tags=["analysis"])
-# Old Zoho endpoints removed - using unified CRM service instead
-api_router.include_router(crm.router, tags=["Unified CRM"])  # New unified CRM router
+api_router.include_router(zoho.router, prefix="/zoho", tags=["zoho"])
 api_router.include_router(export.router, prefix="/export", tags=["export"])
 api_router.include_router(currency.router, prefix="/currency", tags=["currency"])
 
 # Enhanced O2R with live CRM data
 api_router.include_router(o2r_routes.router, prefix="/o2r", tags=["O2R Tracker"])
 
-<<<<<<< HEAD
-# Include Bulk Update routes
-api_router.include_router(bulk_update.router, tags=["Bulk Update"])
-
-# Include Bulk Export routes
-api_router.include_router(bulk_export.router, tags=["Bulk Export"])
-
-# Include OAuth routes for Zoho CRM user authentication
-api_router.include_router(oauth.router, tags=["OAuth"])
-
-# Include Token Management routes
-api_router.include_router(token_management.router, prefix="/token", tags=["Token Management"])
-
-# Authentication removed - operating in direct access mode
-=======
 # Authentication
-api_router.include_router(auth.router, tags=["Authentication"])
->>>>>>> fee37903
+api_router.include_router(auth.router, tags=["Authentication"])